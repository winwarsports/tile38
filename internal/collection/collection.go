package collection

import (
	"runtime"

	"github.com/tidwall/btree"
	"github.com/tidwall/geoindex"
	"github.com/tidwall/geoindex/algo"
	"github.com/tidwall/geojson"
	"github.com/tidwall/geojson/geo"
	"github.com/tidwall/geojson/geometry"
	"github.com/tidwall/rtree"
	"github.com/tidwall/tile38/internal/deadline"
)

// yieldStep forces the iterator to yield goroutine every 256 steps.
const yieldStep = 256

// Cursor allows for quickly paging through Scan, Within, Intersects, and Nearby
type Cursor interface {
	Offset() uint64
	Step(count uint64)
}

type itemT struct {
	id              string
	obj             geojson.Object
	fieldValuesSlot fieldValuesSlot
}

func byID(a, b interface{}) bool {
	return a.(*itemT).id < b.(*itemT).id
}

func byValue(a, b interface{}) bool {
	value1 := a.(*itemT).obj.String()
	value2 := b.(*itemT).obj.String()
	if value1 < value2 {
		return true
	}
	if value1 > value2 {
		return false
	}
	// the values match so we'll compare IDs, which are always unique.
	return byID(a, b)
}

// Collection represents a collection of geojson objects.
type Collection struct {
	items       *btree.BTree    // items sorted by keys
	index       *geoindex.Index // items geospatially indexed
	values      *btree.BTree    // items sorted by value+key
	fieldMap    map[string]int
	fieldArr    []string
	fieldValues *fieldValues
	weight      int
	points      int
	objects     int // geometry count
	nobjects    int // non-geometry count
}

// New creates an empty collection
func New() *Collection {
	col := &Collection{
<<<<<<< HEAD
		items:    btree.New(byID),
		index:    geoindex.Wrap(&rtree.RTree{}),
		values:   btree.New(byValue),
		fieldMap: make(map[string]int),
		fieldArr: make([]string, 0),
=======
		index:       geoindex.Wrap(&rbang.RTree{}),
		values:      btree.New(32, nil),
		fieldMap:    make(map[string]int),
		fieldArr:    make([]string, 0),
		fieldValues: &fieldValues{},
>>>>>>> 625a83f8
	}
	return col
}

// Count returns the number of objects in collection.
func (c *Collection) Count() int {
	return c.objects + c.nobjects
}

// StringCount returns the number of string values.
func (c *Collection) StringCount() int {
	return c.nobjects
}

// PointCount returns the number of points (lat/lon coordinates) in collection.
func (c *Collection) PointCount() int {
	return c.points
}

// TotalWeight calculates the in-memory cost of the collection in bytes.
func (c *Collection) TotalWeight() int {
	return c.weight
}

// Bounds returns the bounds of all the items in the collection.
func (c *Collection) Bounds() (minX, minY, maxX, maxY float64) {
	min, max := c.index.Bounds()
	if len(min) >= 2 && len(max) >= 2 {
		return min[0], min[1], max[0], max[1]
	}
	return
}

func objIsSpatial(obj geojson.Object) bool {
	_, ok := obj.(geojson.Spatial)
	return ok
}

func (c *Collection) objWeight(item *itemT) int {
	var weight int
	if objIsSpatial(item.obj) {
		weight = item.obj.NumPoints() * 16
	} else {
		weight = len(item.obj.String())
	}
	return weight + len(c.fieldValues.get(item.fieldValuesSlot))*8 + len(item.id)
}

func (c *Collection) indexDelete(item *itemT) {
	if !item.obj.Empty() {
		rect := item.obj.Rect()
		c.index.Delete(
			[2]float64{rect.Min.X, rect.Min.Y},
			[2]float64{rect.Max.X, rect.Max.Y},
			item)
	}
}

func (c *Collection) indexInsert(item *itemT) {
	if !item.obj.Empty() {
		rect := item.obj.Rect()
		c.index.Insert(
			[2]float64{rect.Min.X, rect.Min.Y},
			[2]float64{rect.Max.X, rect.Max.Y},
			item)
	}
}

// Set adds or replaces an object in the collection and returns the fields
// array. If an item with the same id is already in the collection then the
// new item will adopt the old item's fields.
// The fields argument is optional.
// The return values are the old object, the old fields, and the new fields
func (c *Collection) Set(
	id string, obj geojson.Object, fields []string, values []float64,
) (
	oldObject geojson.Object, oldFieldValues []float64, newFieldValues []float64,
) {
	newItem := &itemT{id: id, obj: obj, fieldValuesSlot: nilValuesSlot}

	// add the new item to main btree and remove the old one if needed
	oldItem := c.items.Set(newItem)
	if oldItem != nil {
		oldItem := oldItem.(*itemT)
		// the old item was removed, now let's remove it from the rtree/btree.
		if objIsSpatial(oldItem.obj) {
			c.indexDelete(oldItem)
			c.objects--
		} else {
			c.values.Delete(oldItem)
			c.nobjects--
		}

		// decrement the point count
		c.points -= oldItem.obj.NumPoints()

		// decrement the weights
		c.weight -= c.objWeight(oldItem)

		// references
		oldObject = oldItem.obj
		oldFieldValues = c.fieldValues.get(oldItem.fieldValuesSlot)
		newFieldValues = oldFieldValues
		newItem.fieldValuesSlot = oldItem.fieldValuesSlot
	}

	if fields == nil {
		if len(values) > 0 {
			newFieldValues = values
			newFieldValuesSlot := c.fieldValues.set(newItem.fieldValuesSlot, newFieldValues)
			newItem.fieldValuesSlot = newFieldValuesSlot
		}
	} else {
		newFieldValues, _, _ = c.setFieldValues(newItem, fields, values)
	}

	// insert the new item into the rtree or strings tree.
	if objIsSpatial(newItem.obj) {
		c.indexInsert(newItem)
		c.objects++
	} else {
		c.values.Set(newItem)
		c.nobjects++
	}

	// increment the point count
	c.points += newItem.obj.NumPoints()

	// add the new weights
	c.weight += c.objWeight(newItem)

	return oldObject, oldFieldValues, newFieldValues
}

// Delete removes an object and returns it.
// If the object does not exist then the 'ok' return value will be false.
func (c *Collection) Delete(id string) (
	obj geojson.Object, fields []float64, ok bool,
) {
	oldItemV := c.items.Delete(&itemT{id: id})
	if oldItemV == nil {
		return nil, nil, false
	}
	oldItem := oldItemV.(*itemT)
	if objIsSpatial(oldItem.obj) {
		if !oldItem.obj.Empty() {
			c.indexDelete(oldItem)
		}
		c.objects--
	} else {
		c.values.Delete(oldItem)
		c.nobjects--
	}
	c.weight -= c.objWeight(oldItem)
	c.points -= oldItem.obj.NumPoints()

	fields = c.fieldValues.get(oldItem.fieldValuesSlot)
	c.fieldValues.remove(oldItem.fieldValuesSlot)
	return oldItem.obj, fields, true
}

// Get returns an object.
// If the object does not exist then the 'ok' return value will be false.
func (c *Collection) Get(id string) (
	obj geojson.Object, fields []float64, ok bool,
) {
	itemV := c.items.Get(&itemT{id: id})
	if itemV == nil {
		return nil, nil, false
	}
	item := itemV.(*itemT)
	return item.obj, c.fieldValues.get(item.fieldValuesSlot), true
}

// SetField set a field value for an object and returns that object.
// If the object does not exist then the 'ok' return value will be false.
func (c *Collection) SetField(id, field string, value float64) (
	obj geojson.Object, fields []float64, updated bool, ok bool,
) {
	itemV := c.items.Get(&itemT{id: id})
	if itemV == nil {
		return nil, nil, false, false
	}
	item := itemV.(*itemT)
	_, updateCount, weightDelta := c.setFieldValues(item, []string{field}, []float64{value})
	c.weight += weightDelta
	return item.obj, c.fieldValues.get(item.fieldValuesSlot), updateCount > 0, true
}

// SetFields is similar to SetField, just setting multiple fields at once
func (c *Collection) SetFields(
	id string, inFields []string, inValues []float64,
) (obj geojson.Object, fields []float64, updatedCount int, ok bool) {
	itemV := c.items.Get(&itemT{id: id})
	if itemV == nil {
		return nil, nil, 0, false
	}
	item := itemV.(*itemT)
	newFieldValues, updateCount, weightDelta := c.setFieldValues(item, inFields, inValues)
	c.weight += weightDelta
	return item.obj, newFieldValues, updateCount, true
}

func (c *Collection) setFieldValues(item *itemT, fields []string, updateValues []float64) (
	newValues []float64,
	updated int,
	weightDelta int,
) {
	newValues = c.fieldValues.get(item.fieldValuesSlot)
	for i, field := range fields {
		fieldIdx, ok := c.fieldMap[field]
		if !ok {
			fieldIdx = len(c.fieldMap)
			c.fieldMap[field] = fieldIdx
			c.addToFieldArr(field)
		}
		for fieldIdx >= len(newValues) {
			newValues = append(newValues, 0)
			weightDelta += 8
		}
		ovalue := newValues[fieldIdx]
		nvalue := updateValues[i]
		newValues[fieldIdx] = nvalue
		if ovalue != nvalue {
			updated++
		}
	}
	newSlot := c.fieldValues.set(item.fieldValuesSlot, newValues)
	item.fieldValuesSlot = newSlot
	return newValues, updated, weightDelta
}

// FieldMap return a maps of the field names.
func (c *Collection) FieldMap() map[string]int {
	return c.fieldMap
}

// FieldArr return an array representation of the field names.
func (c *Collection) FieldArr() []string {
	return c.fieldArr
}

// bsearch searches array for value.
func bsearch(arr []string, val string) (index int, found bool) {
	i, j := 0, len(arr)
	for i < j {
		h := i + (j-i)/2
		if val >= arr[h] {
			i = h + 1
		} else {
			j = h
		}
	}
	if i > 0 && arr[i-1] >= val {
		return i - 1, true
	}
	return i, false
}

func (c *Collection) addToFieldArr(field string) {
	if index, found := bsearch(c.fieldArr, field); !found {
		c.fieldArr = append(c.fieldArr, "")
		copy(c.fieldArr[index+1:], c.fieldArr[index:len(c.fieldArr)-1])
		c.fieldArr[index] = field
	}
}

// Scan iterates though the collection ids.
func (c *Collection) Scan(
	desc bool,
	cursor Cursor,
	deadline *deadline.Deadline,
	iterator func(id string, obj geojson.Object, fields []float64) bool,
) bool {
	var keepon = true
	var count uint64
	var offset uint64
	if cursor != nil {
		offset = cursor.Offset()
		cursor.Step(offset)
	}
	iter := func(item interface{}) bool {
		count++
		if count <= offset {
			return true
		}
		nextStep(count, cursor, deadline)
<<<<<<< HEAD
		iitm := item.(*itemT)
		keepon = iterator(iitm.id, iitm.obj, c.getFieldValues(iitm.id))
=======
		iitm := value.(*itemT)
		keepon = iterator(iitm.id, iitm.obj, c.fieldValues.get(iitm.fieldValuesSlot))
>>>>>>> 625a83f8
		return keepon
	}
	if desc {
		c.items.Descend(nil, iter)
	} else {
		c.items.Ascend(nil, iter)
	}
	return keepon
}

// ScanRange iterates though the collection starting with specified id.
func (c *Collection) ScanRange(
	start, end string,
	desc bool,
	cursor Cursor,
	deadline *deadline.Deadline,
	iterator func(id string, obj geojson.Object, fields []float64) bool,
) bool {
	var keepon = true
	var count uint64
	var offset uint64
	if cursor != nil {
		offset = cursor.Offset()
		cursor.Step(offset)
	}
	iter := func(value interface{}) bool {
		item := value.(*itemT)
		count++
		if count <= offset {
			return true
		}
		nextStep(count, cursor, deadline)
		if !desc {
			if item.id >= end {
				return false
			}
		} else {
			if item.id <= end {
				return false
			}
		}
		iitm := value.(*itemT)
		keepon = iterator(iitm.id, iitm.obj, c.fieldValues.get(iitm.fieldValuesSlot))
		return keepon
	}

	if desc {
		c.items.Descend(&itemT{id: start}, iter)
	} else {
		c.items.Ascend(&itemT{id: start}, iter)
	}
	return keepon
}

// SearchValues iterates though the collection values.
func (c *Collection) SearchValues(
	desc bool,
	cursor Cursor,
	deadline *deadline.Deadline,
	iterator func(id string, obj geojson.Object, fields []float64) bool,
) bool {
	var keepon = true
	var count uint64
	var offset uint64
	if cursor != nil {
		offset = cursor.Offset()
		cursor.Step(offset)
	}
	iter := func(item interface{}) bool {
		count++
		if count <= offset {
			return true
		}
		nextStep(count, cursor, deadline)
		iitm := item.(*itemT)
		keepon = iterator(iitm.id, iitm.obj, c.fieldValues.get(iitm.fieldValuesSlot))
		return keepon
	}
	if desc {
		c.values.Descend(nil, iter)
	} else {
		c.values.Ascend(nil, iter)
	}
	return keepon
}

// SearchValuesRange iterates though the collection values.
func (c *Collection) SearchValuesRange(start, end string, desc bool,
	cursor Cursor,
	deadline *deadline.Deadline,
	iterator func(id string, obj geojson.Object, fields []float64) bool,
) bool {
	var keepon = true
	var count uint64
	var offset uint64
	if cursor != nil {
		offset = cursor.Offset()
		cursor.Step(offset)
	}
	iter := func(item interface{}) bool {
		count++
		if count <= offset {
			return true
		}
		nextStep(count, cursor, deadline)
		iitm := item.(*itemT)
		keepon = iterator(iitm.id, iitm.obj, c.fieldValues.get(iitm.fieldValuesSlot))
		return keepon
	}
	pstart := &itemT{obj: String(start)}
	pend := &itemT{obj: String(end)}
	if desc {
		// descend range
		c.values.Descend(pstart, func(item interface{}) bool {
			return bGT(c.values, item, pend) && iter(item)
		})
	} else {
		c.values.Ascend(pstart, func(item interface{}) bool {
			return bLT(c.values, item, pend) && iter(item)
		})
	}
	return keepon
}

func bLT(tr *btree.BTree, a, b interface{}) bool { return tr.Less(a, b) }
func bGT(tr *btree.BTree, a, b interface{}) bool { return tr.Less(b, a) }

// ScanGreaterOrEqual iterates though the collection starting with specified id.
func (c *Collection) ScanGreaterOrEqual(id string, desc bool,
	cursor Cursor,
	deadline *deadline.Deadline,
	iterator func(id string, obj geojson.Object, fields []float64) bool,
) bool {
	var keepon = true
	var count uint64
	var offset uint64
	if cursor != nil {
		offset = cursor.Offset()
		cursor.Step(offset)
	}
	iter := func(value interface{}) bool {
		count++
		if count <= offset {
			return true
		}
		nextStep(count, cursor, deadline)
		iitm := value.(*itemT)
		keepon = iterator(iitm.id, iitm.obj, c.fieldValues.get(iitm.fieldValuesSlot))
		return keepon
	}
	if desc {
		c.items.Descend(&itemT{id: id}, iter)
	} else {
		c.items.Ascend(&itemT{id: id}, iter)
	}
	return keepon
}

func (c *Collection) geoSearch(
	rect geometry.Rect,
	iter func(id string, obj geojson.Object, fields []float64) bool,
) bool {
	alive := true
	c.index.Search(
		[2]float64{rect.Min.X, rect.Min.Y},
		[2]float64{rect.Max.X, rect.Max.Y},
		func(_, _ [2]float64, itemv interface{}) bool {
			item := itemv.(*itemT)
			alive = iter(item.id, item.obj, c.fieldValues.get(item.fieldValuesSlot))
			return alive
		},
	)
	return alive
}

func (c *Collection) geoSparse(
	obj geojson.Object, sparse uint8,
	iter func(id string, obj geojson.Object, fields []float64) (match, ok bool),
) bool {
	matches := make(map[string]bool)
	alive := true
	c.geoSparseInner(obj.Rect(), sparse,
		func(id string, o geojson.Object, fields []float64) (
			match, ok bool,
		) {
			ok = true
			if !matches[id] {
				match, ok = iter(id, o, fields)
				if match {
					matches[id] = true
				}
			}
			return match, ok
		},
	)
	return alive
}
func (c *Collection) geoSparseInner(
	rect geometry.Rect, sparse uint8,
	iter func(id string, obj geojson.Object, fields []float64) (match, ok bool),
) bool {
	if sparse > 0 {
		w := rect.Max.X - rect.Min.X
		h := rect.Max.Y - rect.Min.Y
		quads := [4]geometry.Rect{
			{
				Min: geometry.Point{X: rect.Min.X, Y: rect.Min.Y + h/2},
				Max: geometry.Point{X: rect.Min.X + w/2, Y: rect.Max.Y},
			},
			{
				Min: geometry.Point{X: rect.Min.X + w/2, Y: rect.Min.Y + h/2},
				Max: geometry.Point{X: rect.Max.X, Y: rect.Max.Y},
			},
			{
				Min: geometry.Point{X: rect.Min.X, Y: rect.Min.Y},
				Max: geometry.Point{X: rect.Min.X + w/2, Y: rect.Min.Y + h/2},
			},
			{
				Min: geometry.Point{X: rect.Min.X + w/2, Y: rect.Min.Y},
				Max: geometry.Point{X: rect.Max.X, Y: rect.Min.Y + h/2},
			},
		}
		for _, quad := range quads {
			if !c.geoSparseInner(quad, sparse-1, iter) {
				return false
			}
		}
		return true
	}
	alive := true
	c.geoSearch(rect,
		func(id string, obj geojson.Object, fields []float64) bool {
			match, ok := iter(id, obj, fields)
			if !ok {
				alive = false
				return false
			}
			return !match
		},
	)
	return alive
}

// Within returns all object that are fully contained within an object or
// bounding box. Set obj to nil in order to use the bounding box.
func (c *Collection) Within(
	obj geojson.Object,
	sparse uint8,
	cursor Cursor,
	deadline *deadline.Deadline,
	iter func(id string, obj geojson.Object, fields []float64) bool,
) bool {
	var count uint64
	var offset uint64
	if cursor != nil {
		offset = cursor.Offset()
		cursor.Step(offset)
	}
	if sparse > 0 {
		return c.geoSparse(obj, sparse,
			func(id string, o geojson.Object, fields []float64) (
				match, ok bool,
			) {
				count++
				if count <= offset {
					return false, true
				}
				nextStep(count, cursor, deadline)
				if match = o.Within(obj); match {
					ok = iter(id, o, fields)
				}
				return match, ok
			},
		)
	}
	return c.geoSearch(obj.Rect(),
		func(id string, o geojson.Object, fields []float64) bool {
			count++
			if count <= offset {
				return true
			}
			nextStep(count, cursor, deadline)
			if o.Within(obj) {
				return iter(id, o, fields)
			}
			return true
		},
	)
}

// Intersects returns all object that are intersect an object or bounding box.
// Set obj to nil in order to use the bounding box.
func (c *Collection) Intersects(
	obj geojson.Object,
	sparse uint8,
	cursor Cursor,
	deadline *deadline.Deadline,
	iter func(id string, obj geojson.Object, fields []float64) bool,
) bool {
	var count uint64
	var offset uint64
	if cursor != nil {
		offset = cursor.Offset()
		cursor.Step(offset)
	}
	if sparse > 0 {
		return c.geoSparse(obj, sparse,
			func(id string, o geojson.Object, fields []float64) (
				match, ok bool,
			) {
				count++
				if count <= offset {
					return false, true
				}
				nextStep(count, cursor, deadline)
				if match = o.Intersects(obj); match {
					ok = iter(id, o, fields)
				}
				return match, ok
			},
		)
	}
	return c.geoSearch(obj.Rect(),
		func(id string, o geojson.Object, fields []float64) bool {
			count++
			if count <= offset {
				return true
			}
			nextStep(count, cursor, deadline)
			if o.Intersects(obj) {
				return iter(id, o, fields)
			}
			return true
		},
	)
}

// Nearby returns the nearest neighbors
func (c *Collection) Nearby(
	target geojson.Object,
	cursor Cursor,
	deadline *deadline.Deadline,
	iter func(id string, obj geojson.Object, fields []float64) bool,
) bool {
	// First look to see if there's at least one candidate in the circle's
	// outer rectangle. This is a fast-fail operation.
	if circle, ok := target.(*geojson.Circle); ok {
		meters := circle.Meters()
		if meters > 0 {
			center := circle.Center()
			minLat, minLon, maxLat, maxLon :=
				geo.RectFromCenter(center.Y, center.X, meters)
			var exists bool
			c.index.Search(
				[2]float64{minLon, minLat},
				[2]float64{maxLon, maxLat},
				func(_, _ [2]float64, itemv interface{}) bool {
					exists = true
					return false
				},
			)
			if !exists {
				// no candidates
				return true
			}
		}
	}
	// do the kNN operation
	alive := true
	center := target.Center()
	var count uint64
	var offset uint64
	if cursor != nil {
		offset = cursor.Offset()
		cursor.Step(offset)
	}
	c.index.Nearby(
		algo.Box(
			[2]float64{center.X, center.Y},
			[2]float64{center.X, center.Y},
			false, nil),
		func(_, _ [2]float64, itemv interface{}, _ float64) bool {
			count++
			if count <= offset {
				return true
			}
			nextStep(count, cursor, deadline)
			item := itemv.(*itemT)
			alive = iter(item.id, item.obj, c.fieldValues.get(item.fieldValuesSlot))
			return alive
		},
	)
	return alive
}

func nextStep(step uint64, cursor Cursor, deadline *deadline.Deadline) {
	if step&(yieldStep-1) == (yieldStep - 1) {
		runtime.Gosched()
		deadline.Check()
	}
	if cursor != nil {
		cursor.Step(1)
	}
}<|MERGE_RESOLUTION|>--- conflicted
+++ resolved
@@ -62,19 +62,11 @@
 // New creates an empty collection
 func New() *Collection {
 	col := &Collection{
-<<<<<<< HEAD
-		items:    btree.New(byID),
-		index:    geoindex.Wrap(&rtree.RTree{}),
-		values:   btree.New(byValue),
-		fieldMap: make(map[string]int),
-		fieldArr: make([]string, 0),
-=======
 		index:       geoindex.Wrap(&rbang.RTree{}),
 		values:      btree.New(32, nil),
 		fieldMap:    make(map[string]int),
 		fieldArr:    make([]string, 0),
 		fieldValues: &fieldValues{},
->>>>>>> 625a83f8
 	}
 	return col
 }
@@ -362,13 +354,8 @@
 			return true
 		}
 		nextStep(count, cursor, deadline)
-<<<<<<< HEAD
-		iitm := item.(*itemT)
-		keepon = iterator(iitm.id, iitm.obj, c.getFieldValues(iitm.id))
-=======
 		iitm := value.(*itemT)
 		keepon = iterator(iitm.id, iitm.obj, c.fieldValues.get(iitm.fieldValuesSlot))
->>>>>>> 625a83f8
 		return keepon
 	}
 	if desc {
