--- conflicted
+++ resolved
@@ -62,24 +62,12 @@
 
 // ScanWriterParams ...
 type ScanWriterParams struct {
-<<<<<<< HEAD
-	id              string
-	o               geojson.Object
-	fields          []float64
-	distance        float64
-	distOutput      bool // query or fence requested distance output
-	noLock          bool
-	ignoreGlobMatch bool
-	clip            geojson.Object
-	skipTesting     bool
-=======
 	id       string
 	o        geojson.Object
 	fields   []float64
 	distance float64
 	noLock   bool
 	clip     geojson.Object
->>>>>>> 042582ae
 }
 
 func (s *Server) newScanWriter(
